module particleDungeon_class

  use numPrecision
  use genericProcedures,     only : fatalError, numToChar
  use particle_class,        only : particle, particleState
  use RNG_class,             only : RNG

  implicit none
  private

  !!
  !! particleDungeon stores particle phase-space
  !! Used in eigenvalue calculation to store fission sites generated in a cycle
  !! Similar structures are refered to as:
  !! Store: MONK and Serpent(?)
  !! Fission Bank: OpenMC and MCNP(?)
  !!
  !! NOTE INCONSISTENT DEFINITIONS
  !! ****
  !! For convenience it allows storing the value of k-eff that can be retrieved to adjust fission site
  !! generation rate during a calculation. It is not currently used during normalisation but
  !! is used by analog k-eff tally. It is necessary to clarify behaviour.
  !! ****
  !!
  !! Technically not the whole particles are stored but only the key data defined in phaseCoord
  !!
  !! Dungeon can work like stacks or arrays. Stack-like behaviour is not really thread safe
  !! so it can be utilised when collecting and processing secondary particles in history
  !! that should be processed during the course of one cycle. Alternatively, one can use the
  !! critical variations of the stack-like procedures. 
  !! Array-like behaviour allows to easily distribute particles among threads. As long as indices 
  !! assigned to different threads do not overlap, reading is thread-safe (I hope-MAK).
  !!
  !!
  !! INTERFACE:
  !!   Stack-like interface:
  !!     detain(particle)          -> add a particle to the top
  !!     detainCritical(particle)  -> add a particle to the top with a critical operation
  !!     release(particle)         -> removes a particle from the top. Sets p % isDead = .false.
  !!     releaseCritical(particle) -> removes a particle from the top with a critical operation.
  !!                                   Sets p % isDead = .false.
  !!
  !!   Array-like interface:
  !!     replace(particle, i) -> overwrite prisoner data at index i
  !!     copy(particle, i)    -> copy prisoner at index i into particle. Sets p % isDead = .false.
  !!     get(i)               -> function returns particle state at index i
  !!
  !!   Misc procedures:
  !!     isEmpty()         -> returns .true. if there are no more particles
  !!     cleanPop()        -> kill or prisoners
  !!     normWeight(totWgt)-> normalise dungeon population so its total weight is totWgt
  !!     normSize(N)       -> normalise dungeon population so it contains N particles
<<<<<<< HEAD
  !!                          does not take ununiform weight of particles into account
  !!     normCombing(N)    -> normalise dungeon population using combing method
  !!                          adjusts size to N and preserves total weight
=======
  !!                          does not take nonuniform weight of particles into account
>>>>>>> 6d9a7889
  !!     setSize(n)        -> sizes dungeon to have n dummy particles for ease of overwriting
  !!     printToFile(name) -> prints population in ASCII format to file "name"
  !!
  !!   Build procedures:
  !!     init(maxSize)     -> allocate space to store maximum of maxSize particles
  !!     kill()            -> return to uninitialised state
  !!
  type, public :: particleDungeon
    private
    real(defReal),public :: k_eff = ONE ! k-eff for fission site generation rate normalisation
    integer(shortInt)    :: pop = 0     ! Current population size of the dungeon

    ! Storage space
    type(particleState), dimension(:), allocatable :: prisoners

  contains
    !! Build procedures
    procedure  :: init
    procedure  :: kill

    !! Stack-like interface
    generic    :: detain => detain_particle, detain_particleState
    generic    :: detainCritical => detainCritical_particle, detainCritical_particleState
    procedure  :: release
    procedure  :: releaseCritical

    !! Array-like interface
    generic    :: replace => replace_particle, replace_particleState
    procedure  :: copy
    procedure  :: get

    !! Misc Procedures
    procedure  :: isEmpty
    procedure  :: normWeight
    procedure  :: normSize
    procedure  :: normCombing
    procedure  :: cleanPop
    procedure  :: popSize
    procedure  :: popWeight
    procedure  :: setSize
    procedure  :: printToFile

    ! Private procedures
    procedure, private :: detain_particle
    procedure, private :: detain_particleState
    procedure, private :: detainCritical_particle
    procedure, private :: detainCritical_particleState
    procedure, private :: replace_particle
    procedure, private :: replace_particleState
  end type particleDungeon

contains

  !!
  !! Allocate space for the particles
  !!
  subroutine init(self,maxSize)
    class(particleDungeon), intent(inout) :: self
    integer(shortInt), intent(in)         :: maxSize

    if(allocated(self % prisoners)) deallocate(self % prisoners)
    allocate(self % prisoners(maxSize))
    self % pop    = 0

  end subroutine init

  !!
  !! Deallocate memory and return to uninitialised state
  !!
  elemental subroutine kill(self)
    class(particleDungeon), intent(inout) :: self

    ! Reset settings
    self % pop = 0

    ! Deallocate memeory
    if(allocated(self % prisoners)) deallocate(self % prisoners)

  end subroutine kill

  !!
  !! Store particle in the dungeon
  !!
  subroutine detain_particle(self,p)
    class(particleDungeon), intent(inout) :: self
    class(particle), intent(in)           :: p
    integer(shortInt)                     :: pop
    character(100),parameter              :: Here = 'detain_particle (particleDungeon_class.f90)'

    !$omp atomic capture
    ! Increase population and weight
    self % pop = self % pop + 1
    pop = self % pop
    !$omp end atomic
    
    ! Check for population overflow
    if (pop > size(self % prisoners)) then
      call fatalError(Here,'Run out of space for particles.&
                           & Max size:'//numToChar(size(self % prisoners)) //&
                            ' Current population: ' // numToChar(self % pop))
    end if
    
    ! Load new particle
    self % prisoners(pop) = p
    
  end subroutine detain_particle

  !!
  !! Store particle in the dungeon with a critical operation
  !!
  subroutine detainCritical_particle(self,p)
    class(particleDungeon), intent(inout) :: self
    class(particle), intent(in)           :: p
    integer(shortInt)                     :: pop
    character(100),parameter              :: Here = 'detainCritical_particle (particleDungeon_class.f90)'

    !$omp critical (dungeon)
    ! Increase population and weight
    self % pop = self % pop + 1
    pop = self % pop
    
    ! Check for population overflow
    if (pop > size(self % prisoners)) then
      call fatalError(Here,'Run out of space for particles.&
                           & Max size:'//numToChar(size(self % prisoners)) //&
                            ' Current population: ' // numToChar(self % pop))
    end if
    
    ! Load new particle
    self % prisoners(pop) = p
    !$omp end critical (dungeon)
    
  end subroutine detainCritical_particle

  !!
  !! Store phaseCoord in the dungeon
  !!
  subroutine detain_particleState(self,p_state)
    class(particleDungeon), intent(inout) :: self
    type(particleState), intent(in)       :: p_state
    integer(shortInt)                     :: pop
    character(100), parameter    :: Here = 'detain_particleState (particleDungeon_class.f90)'

    ! Increase population
    !$omp atomic capture
    self % pop = self % pop + 1
    pop = self % pop
    !$omp end atomic
    
    ! Check for population overflow
    if (pop > size(self % prisoners)) then
      call fatalError(Here,'Run out of space for particles.&
                           & Max size:'//numToChar(size(self % prisoners)) //&
                            ' Current population: ' // numToChar(self % pop))
    end if
   
    ! Load new particle
    self % prisoners(pop) = p_state 

  end subroutine detain_particleState

  !!
  !! Store phaseCoord in the dungeon with a critical operation
  !!
  subroutine detainCritical_particleState(self,p_state)
    class(particleDungeon), intent(inout) :: self
    type(particleState), intent(in)       :: p_state
    integer(shortInt)                     :: pop
    character(100), parameter    :: Here = 'detainCritical_particleState (particleDungeon_class.f90)'

    ! Increase population
    !$omp critical (dungeon)
    self % pop = self % pop + 1
    pop = self % pop
    
    ! Check for population overflow
    if (pop > size(self % prisoners)) then
      call fatalError(Here,'Run out of space for particles.&
                           & Max size:'//numToChar(size(self % prisoners)) //&
                            ' Current population: ' // numToChar(self % pop))
    end if
   
    ! Load new particle
    self % prisoners(pop) = p_state 
    !$omp end critical (dungeon)

  end subroutine detainCritical_particleState

  !!
  !! Pop the particle from the top of the dungeon.
  !! Makes particle alive at exit
  !!
  subroutine release(self, p)
    class(particleDungeon), intent(inout) :: self
    type(particle), intent(inout)         :: p
    integer(shortInt)                     :: pop

    !$omp atomic capture
    ! Decrease population
    pop = self % pop
    self % pop = self % pop - 1
    !$omp end atomic
    
    ! Load data into the particle
    p = self % prisoners(pop)
    p % isDead = .false.

  end subroutine release

  !!
  !! Pop the particle from the top of the dungeon with a critical operation.
  !! Makes particle alive at exit
  !!
  subroutine releaseCritical(self, p)
    class(particleDungeon), intent(inout) :: self
    type(particle), intent(inout)         :: p
    integer(shortInt)                     :: pop

    !$omp critical (dungeon)
    ! Decrease population
    pop = self % pop
    self % pop = self % pop - 1
    
    ! Load data into the particle
    p = self % prisoners(pop)
    !$omp end critical (dungeon)
    
    p % isDead = .false.

  end subroutine releaseCritical

  !!
  !! Replace data of particle prisoner at the index idx with particle
  !!
  subroutine replace_particle(self, p, idx)
    class(particleDungeon), intent(inout) :: self
    class(particle), intent(in)           :: p
    integer(shortInt), intent(in)         :: idx
    character(100),parameter :: Here = 'replace_particle (particleDungeon_class.f90)'

    ! Protect against out-of-bounds access
    if( idx <= 0 .or. idx > self % pop ) then
      call fatalError(Here,'Out of bounds access with idx: '// numToChar(idx)// &
                           ' with particle population of: '// numToChar(self % pop))
    end if

    ! Load new particle
    self % prisoners(idx) = p

  end subroutine replace_particle

  !!
  !! Replace data of particle prisoner at the index idx with phaseCoords
  !!
  subroutine replace_particleState(self, p, idx)
    class(particleDungeon), intent(inout) :: self
    type(particleState), intent(in)       :: p
    integer(shortInt), intent(in)         :: idx
    character(100),parameter :: Here = 'replace_particleState (particleDungeon_class.f90)'

    ! Protect against out-of-bounds access
    if( idx <= 0 .or. idx > self % pop ) then
      call fatalError(Here,'Out of bounds access with idx: '// numToChar(idx)// &
                           ' with particle population of: '// numToChar(self % pop))
    end if

    ! Load new particle
    self % prisoners(idx) = p

  end subroutine replace_particleState


  !!
  !! Copy particle from a location inside the dungeon
  !! Makes particle alive at exit
  !! Gives fatalError if requested index is 0, -ve or above current population
  !!
  subroutine copy(self, p, idx)
    class(particleDungeon), intent(in) :: self
    type(particle), intent(inout)      :: p
    integer(shortInt), intent(in)      :: idx
    character(100), parameter :: Here = 'copy (particleDungeon_class.f90)'

    ! Protect against out-of-bounds access
    if( idx <= 0 .or. idx > self % pop ) then
      call fatalError(Here,'Out of bounds acces with idx: '// numToChar(idx)// &
                           ' with particle population of: '// numToChar(self % pop))
    end if

    ! Load data into the particle
    p = self % prisoners(idx)
    p % isDead = .false.

  end subroutine copy

  !!
  !! Return particleState from a location inside the dungeon
  !! Gives fatalError if requested index is 0, -ve or above current population
  !!
  function get(self, idx) result(state)
    class(particleDungeon), intent(in) :: self
    integer(shortInt), intent(in)      :: idx
    type(particleState)                :: state
    character(100), parameter :: Here = 'get (particleDungeon_class.f90)'

    ! Protect against out-of-bounds access
    if( idx <= 0 .or. idx > self % pop ) then
      call fatalError(Here,'Out of bounds access with idx: '// numToChar(idx)// &
                           ' with particle population of: '// numToChar(self % pop))
    end if

    ! Explicit copy. Will be changed soon
    state = self % prisoners(idx)

  end function get

  !!
  !! Returns .true. if dungeon is empty
  !!
  function isEmpty(self) result(isIt)
    class(particleDungeon), intent(in) :: self
    logical(defBool)                   :: isIt

    isIt = (self % pop == 0)

  end function isEmpty

  !!
  !! Normalise total weight of the particles in the dungeon to match provided value
  !!
  subroutine normWeight(self,totWgt)
    class(particleDungeon), intent(inout) :: self
    real(defReal), intent(in)             :: totWgt
    real(defReal)                         :: factor

    ! Behold the glory of Fortran! Normalisation of weights in two lines
    factor = totWgt / sum(self % prisoners(1:self % pop) % wgt)
    self % prisoners % wgt = self % prisoners % wgt * factor

  end subroutine normWeight

  !!
  !! Normalise total number of particles in the dungeon to match the provided number.
  !! Randomly duplicate or remove particles to match the number.
  !! Does not take weight of a particle into account!
  !!
  subroutine normSize(self,N,rand)
    class(particleDungeon), intent(inout) :: self
    integer(shortInt), intent(in)         :: N
    class(RNG), intent(inout)             :: rand
    integer(shortInt)                     :: excessP
    integer(shortInt)                     :: i, idx
    character(100), parameter :: Here =' normSize (particleDungeon_class.f90)'

    ! Protect against invalid N
    if( N > size(self % prisoners)) then
      call fatalError(Here,'Requested size: '//numToChar(N) //&
                           'is greather then max size: '//numToChar(size(self % prisoners)))
    else if ( N <= 0 ) then
      call fatalError(Here,'Requested size: '//numToChar(N) //' is not +ve')
    end if

    ! Calculate excess particles to be removed
    excessP = self % pop - N

    if (excessP > 0 ) then ! Reduce population with reservoir sampling
      do i=N,self % pop
        ! Select new index. Copy data if it is in the safe zone (<= N).
        idx = int(i * rand % get())+1
        if (idx <= N) then
          self % prisoners(idx) = self % prisoners(i)
        end if
      end do
      self % pop = N

    else if (excessP < 0) then ! Clone randomly selected particles
      do i = self % pop, N
        idx = int(self % pop * rand % get()) + 1
        self % prisoners(i) = self % prisoners(idx)
      end do
      self % pop = N

    end if

  end subroutine normSize

  !!
  !! Normalise the population using combing
  !! Presevers total weight
  !!
  subroutine normCombing(self, N, rand)
    class(particleDungeon), intent(inout)    :: self
    integer(shortInt), intent(in)            :: N
    integer(shortInt)                        :: i, j
    class(RNG), intent(inout)                :: rand
    real(defReal)                            :: w_av, nextTooth, curWeight
    real(defReal), dimension(self % pop)     :: w_array
    type(particleState), dimension(N)        :: newPrisoners
    character(100), parameter :: Here =' normCombing (particleDungeon_class.f90)'
    
    ! Protect against invalid N
    ! From normSize
    if( N > size(self % prisoners)) then
      call fatalError(Here,'Requested size: '//numToChar(N) //&
                           'is greather then max size: '//numToChar(size(self % prisoners)))
    else if ( N <= 0 ) then
      call fatalError(Here,'Requested size: '//numToChar(N) //' is not +ve')
    end if
    
    ! Get tooth length/new particle weight
    w_av = self % popWeight() / N
    
    ! Fill array with each prisoner weight (probably neater way to do this)
    do i=1, self % pop
      w_array(i) = self % prisoners(i) % wgt
    end do
    
    ! Get the location of the first tooth
    nextTooth = rand % get() * w_av
    
    ! Set variable to store current sum of prisoners weight
    curWeight = ZERO
    
    do i=1, N
      ! Iterate over current particles
      ! until a tooth falls within bounds of particle weight
      do while (curWeight + self % prisoners(j) % wgt < nextTooth)
        curWeight = curWeight + self % prisoners(j) % wgt
        j = j + 1
      end do
      
      ! When a particle has been found...
      newPrisoners(i) = self % prisoners(j)    ! Add to new array
      newPrisoners(i) % wgt = w_av      ! Update weight
    end do
    
    ! Re-size the dungeon to new size
    call self % setSize(N)
    
    ! Replace the particle at each index with the new particles
    do i=1, N
      call self % replace_particleState(newPrisoners(i), i)
    end do
  end subroutine

  !!
  !! Kill or particles in the dungeon
  !!
  pure subroutine cleanPop(self)
    class(particleDungeon), intent(inout) :: self

    self % pop = 0

  end subroutine cleanPop

  !!
  !! Returns number of neutrons in the dungeon
  !!
  function popSize(self) result(pop)
    class(particleDungeon), intent(in) :: self
    integer(shortInt)                  :: pop

    pop = self % pop

  end function popSize

  !!
  !! Returns total population weight
  !!
  function popWeight(self) result(wgt)
    class(particleDungeon), intent(in) :: self
    real(defReal)                      :: wgt

    wgt = sum( self % prisoners(1:self % pop) % wgt )

  end function popWeight

  !!
  !! Set size of the dungeon to n
  !!
  !! Sets population to arbitrary size n
  !! All stored particles revert to default initialisation state
  !!
  !! Args:
  !!   n [in] -> Requested size of the population
  !!
  !! Errors:
  !!   fatalError if n is invalid (not +ve)
  !!
  subroutine setSize(self, n)
    class(particleDungeon), intent(inout) :: self
    integer(shortInt), intent(in)         :: n
    character(100), parameter :: Here = 'setSize (particleDungeon_class.f90)'

    if (n <= 0) call fatalError(Here, 'Requested population is not +ve: '//numToChar(n))

    ! Set population
    self % pop = n

    ! Make sure enough space is avaliable
    if (allocated(self % prisoners)) then
      if (size(self % prisoners) < n) then
        deallocate(self % prisoners)
        allocate(self % prisoners(n))
      end if

    else
      allocate(self % prisoners(n))
    end if

    ! Set known (default) state to all particles
    call self % prisoners % kill()

  end subroutine setSize

  !!
  !! Prints the position of fission sites to a file
  !! Used initially for looking at clustering
  !!
  subroutine printToFile(self, name)
    class(particleDungeon), intent(in) :: self
    character(*), intent(in)           :: name
    character(256)                     :: filename
    integer(shortInt)                  :: i

    filename = trim(name)//'.txt'
    open(unit = 10, file = filename, status = 'new')

    ! Print out each particle co-ordinate
    do i = 1, self % pop
      write(10,'(8A)') numToChar(self % prisoners(i) % r), &
                       numToChar(self % prisoners(i) % dir), &
                       numToChar(self % prisoners(i) % E), &
                       numToChar(self % prisoners(i) % G)
    end do

    ! Close the file
    close(10)

  end subroutine printToFile

end module particleDungeon_class<|MERGE_RESOLUTION|>--- conflicted
+++ resolved
@@ -50,13 +50,9 @@
   !!     cleanPop()        -> kill or prisoners
   !!     normWeight(totWgt)-> normalise dungeon population so its total weight is totWgt
   !!     normSize(N)       -> normalise dungeon population so it contains N particles
-<<<<<<< HEAD
-  !!                          does not take ununiform weight of particles into account
+  !!                          does not take nonuniform weight of particles into account
   !!     normCombing(N)    -> normalise dungeon population using combing method
   !!                          adjusts size to N and preserves total weight
-=======
-  !!                          does not take nonuniform weight of particles into account
->>>>>>> 6d9a7889
   !!     setSize(n)        -> sizes dungeon to have n dummy particles for ease of overwriting
   !!     printToFile(name) -> prints population in ASCII format to file "name"
   !!
@@ -501,7 +497,7 @@
       call self % replace_particleState(newPrisoners(i), i)
     end do
   end subroutine
-
+  
   !!
   !! Kill or particles in the dungeon
   !!
